--- conflicted
+++ resolved
@@ -183,125 +183,6 @@
     }
   };
 
-  const addItem = () => {
-    setItems([...items, {
-      product_id: 0,
-      description: '',
-      quantity: 1,
-      unit_price: 0,
-      tax_rate: 0,
-      tax_amount: 0,
-      total_price: 0
-    }]);
-  };
-
-  const removeItem = (index: number) => {
-    setItems(items.filter((_, i) => i !== index));
-  };
-
-  const updateItem = (index: number, field: keyof EstimateItem, value: any) => {
-    const updatedItems = [...items];
-    updatedItems[index] = { ...updatedItems[index], [field]: value };
-
-    // Auto-calculate when product is selected
-    if (field === 'product_id' && value) {
-      const product = products.find(p => p.id === parseInt(value));
-      if (product) {
-        updatedItems[index].description = product.name;
-        updatedItems[index].unit_price = product.unit_price;
-      }
-    }
-
-    // Calculate tax and total
-    if (field === 'quantity' || field === 'unit_price' || field === 'tax_rate') {
-      const item = updatedItems[index];
-      const subtotal = item.quantity * item.unit_price;
-      item.tax_amount = (subtotal * item.tax_rate) / 100;
-      item.total_price = subtotal + item.tax_amount;
-    }
-
-    setItems(updatedItems);
-  };
-
-  const calculateTotals = () => {
-    const subtotal = items.reduce((sum, item) => sum + (item.quantity * item.unit_price), 0);
-    const totalTax = items.reduce((sum, item) => sum + item.tax_amount, 0);
-    
-    let discountAmount = 0;
-    if (formData.discount_type === 'percentage') {
-      discountAmount = (subtotal * formData.discount_value) / 100;
-    } else {
-      discountAmount = formData.discount_value;
-    }
-
-    const total = subtotal - discountAmount + totalTax;
-
-    return { subtotal, totalTax, discountAmount, total };
-  };
-
-  const handleSubmit = async (e: React.FormEvent) => {
-    e.preventDefault();
-    setLoading(true);
-
-    try {
-      const submitData = {
-        ...formData,
-        items,
-        customer_id: parseInt(formData.customer_id),
-        employee_id: formData.employee_id ? parseInt(formData.employee_id) : null
-      };
-
-      if (editingEstimate) {
-        await axios.put(`/api/estimates/${selectedCompany?.id}/${editingEstimate.id}`, submitData);
-      } else {
-        await axios.post(`/api/estimates/${selectedCompany?.id}`, submitData);
-      }
-
-      fetchEstimates();
-      setShowModal(false);
-      resetForm();
-    } catch (error) {
-      console.error('Error saving estimate:', error);
-      alert('Failed to save estimate');
-    } finally {
-      setLoading(false);
-    }
-  };
-
-  const resetForm = () => {
-    setFormData({
-      estimate_number: '',
-      customer_id: '',
-      employee_id: '',
-      estimate_date: new Date().toISOString().split('T')[0],
-      expiry_date: '',
-      discount_type: 'fixed',
-      discount_value: 0,
-      notes: '',
-      terms: ''
-    });
-    setItems([
-      {
-        product_id: 0,
-        description: '',
-        quantity: 1,
-        unit_price: 0,
-        tax_rate: 0,
-        tax_amount: 0,
-        total_price: 0
-      }
-    ]);
-    setEditingEstimate(null);
-  };
-
-<<<<<<< HEAD
-  const formatDate = (isoDate: string | Date) => {
-    const date = new Date(isoDate);
-    return date.toISOString().split('T')[0];
-  };
-
-=======
->>>>>>> e9fb61d3
   const getStatusColor = (status: string) => {
     switch (status) {
       case 'draft':
@@ -487,336 +368,7 @@
         </div>
       </div>
 
-      {/* Modal */}
-      {showModal && (
-        <div className="fixed inset-0 bg-gray-600 bg-opacity-50 overflow-y-auto h-full w-full z-50">
-          <div className="relative top-4 mx-auto p-5 border w-full max-w-7xl shadow-lg rounded-md bg-white">
-            <div className="flex justify-between items-center mb-4">
-              <h3 className="text-lg font-medium text-gray-900">
-                {editingEstimate ? 'Edit Estimate' : 'Create New Estimate'}
-              </h3>
-              <button 
-                onClick={() => {
-                  setShowModal(false);
-                  resetForm();
-                }} 
-                className="text-gray-400 hover:text-gray-600"
-              >
-                <X className="h-6 w-6" />
-              </button>
-            </div>
-
-            <form onSubmit={handleSubmit} className="space-y-6">
-              {/* Header Information */}
-              <div className="grid grid-cols-1 md:grid-cols-4 gap-4">
-                <div>
-                  <label className="block text-sm font-medium text-gray-700 mb-1">
-                    Estimate Number
-                  </label>
-                  <input
-                    type="text"
-                    className="input"
-                    value={formData.estimate_number}
-                    onChange={(e) => setFormData({ ...formData, estimate_number: e.target.value })}
-                    placeholder="AUTO"
-                  />
-                </div>
-                <div>
-                  <label className="block text-sm font-medium text-gray-700 mb-1">
-                    Customer *
-                  </label>
-                  <select
-                    required
-                    className="input"
-                    value={formData.customer_id}
-                    onChange={(e) => setFormData({ ...formData, customer_id: e.target.value })}
-                  >
-                    <option value="">Select Customer</option>
-                    {customers.map((customer) => (
-                      <option key={customer.id} value={customer.id}>
-                        {customer.name}
-                      </option>
-                    ))}
-                  </select>
-                </div>
-                <div>
-                  <label className="block text-sm font-medium text-gray-700 mb-1">
-                    Employee
-                  </label>
-                  <select
-                    className="input"
-                    value={formData.employee_id}
-                    onChange={(e) => setFormData({ ...formData, employee_id: e.target.value })}
-                  >
-                    <option value="">Select Employee</option>
-                    {employees.map((employee) => (
-                      <option key={employee.id} value={employee.id}>
-                        {employee.first_name} {employee.last_name}
-                      </option>
-                    ))}
-                  </select>
-                </div>
-                <div>
-                  <label className="block text-sm font-medium text-gray-700 mb-1">
-                    Estimate Date *
-                  </label>
-                  <input
-                    type="date"
-<<<<<<< HEAD
-                    className="input"
-                    value={formatDate(formData.estimate_date)}
-                    onChange={(e) => setFormData({ ...formData, estimate_date: e.target.value })}
-                  />
-
-=======
-                    required
-                    className="input"
-                    value={formData.estimate_date}
-                    onChange={(e) => setFormData({ ...formData, estimate_date: e.target.value })}
-                  />
->>>>>>> e9fb61d3
-                </div>
-              </div>
-
-              <div className="grid grid-cols-1 md:grid-cols-2 gap-4">
-                <div>
-                  <label className="block text-sm font-medium text-gray-700 mb-1">
-                    Expiry Date
-                  </label>
-                  <input
-                    type="date"
-                    className="input"
-<<<<<<< HEAD
-                    value={formatDate(formData.expiry_date)}
-                    onChange={(e) => setFormData({ ...formData, expiry_date: e.target.value })}
-                  />
-
-=======
-                    value={formData.expiry_date}
-                    onChange={(e) => setFormData({ ...formData, expiry_date: e.target.value })}
-                  />
->>>>>>> e9fb61d3
-                </div>
-              </div>
-
-              {/* Items Section */}
-              <div>
-                <div className="flex justify-between items-center mb-4">
-                  <h4 className="text-lg font-medium text-gray-900">Items</h4>
-                  <button
-                    type="button"
-                    onClick={addItem}
-                    className="btn btn-secondary btn-sm"
-                  >
-                    <Plus className="h-4 w-4 mr-2" />
-                    Add Item
-                  </button>
-                </div>
-
-                <div className="overflow-x-auto">
-                  <table className="min-w-full border border-gray-200">
-                    <thead className="bg-gray-50">
-                      <tr>
-                        <th className="px-4 py-2 text-left text-xs font-medium text-gray-500 uppercase">Product</th>
-                        <th className="px-4 py-2 text-left text-xs font-medium text-gray-500 uppercase">Description</th>
-                        <th className="px-4 py-2 text-left text-xs font-medium text-gray-500 uppercase">Qty</th>
-                        <th className="px-4 py-2 text-left text-xs font-medium text-gray-500 uppercase">Unit Price</th>
-                        <th className="px-4 py-2 text-left text-xs font-medium text-gray-500 uppercase">Tax %</th>
-                        <th className="px-4 py-2 text-left text-xs font-medium text-gray-500 uppercase">Total</th>
-                        <th className="px-4 py-2 text-left text-xs font-medium text-gray-500 uppercase">Action</th>
-                      </tr>
-                    </thead>
-                    <tbody>
-                      {items.map((item, index) => (
-                        <tr key={index} className="border-t">
-                          <td className="px-4 py-2">
-                            <select
-                              className="input"
-                              value={item.product_id}
-                              onChange={(e) => updateItem(index, 'product_id', parseInt(e.target.value))}
-                            >
-                              <option value={0}>Select Product</option>
-                              {products.map((product) => (
-                                <option key={product.id} value={product.id}>
-                                  {product.name}
-                                </option>
-                              ))}
-                            </select>
-                          </td>
-                          <td className="px-4 py-2">
-                            <input
-                              type="text"
-                              className="input"
-                              value={item.description}
-                              onChange={(e) => updateItem(index, 'description', e.target.value)}
-                              placeholder="Item description"
-                            />
-                          </td>
-                          <td className="px-4 py-2">
-                            <input
-                              type="number"
-                              step="0.01"
-                              className="input w-20"
-                              value={item.quantity}
-                              onChange={(e) => updateItem(index, 'quantity', parseFloat(e.target.value) || 0)}
-                            />
-                          </td>
-                          <td className="px-4 py-2">
-                            <input
-                              type="number"
-                              step="0.01"
-                              className="input w-24"
-                              value={item.unit_price}
-                              onChange={(e) => updateItem(index, 'unit_price', parseFloat(e.target.value) || 0)}
-                            />
-                          </td>
-                          <td className="px-4 py-2">
-                            <select
-                              className="input w-20"
-                              value={item.tax_rate}
-                              onChange={(e) => updateItem(index, 'tax_rate', parseFloat(e.target.value) || 0)}
-                            >
-                              <option value={0}>0%</option>
-                              {taxRates.map((tax) => (
-                                <option key={tax.id} value={tax.rate}>
-                                  {tax.rate}%
-                                </option>
-                              ))}
-                            </select>
-                          </td>
-                          <td className="px-4 py-2 text-right">
-<<<<<<< HEAD
-                            ${Number(item.total_price || 0).toFixed(2)}
-                          </td>
-
-=======
-                            ${item.total_price.toFixed(2)}
-                          </td>
->>>>>>> e9fb61d3
-                          <td className="px-4 py-2">
-                            <button
-                              type="button"
-                              onClick={() => removeItem(index)}
-                              className="text-red-600 hover:text-red-900"
-                            >
-                              <Trash2 className="h-4 w-4" />
-                            </button>
-                          </td>
-                        </tr>
-                      ))}
-                    </tbody>
-                  </table>
-                </div>
-              </div>
-
-              {/* Totals Section */}
-              <div className="grid grid-cols-1 md:grid-cols-2 gap-6">
-                <div className="space-y-4">
-                  <div>
-                    <label className="block text-sm font-medium text-gray-700 mb-1">
-                      Notes
-                    </label>
-                    <textarea
-                      className="input min-h-[80px]"
-                      value={formData.notes}
-                      onChange={(e) => setFormData({ ...formData, notes: e.target.value })}
-                      placeholder="Additional notes..."
-                    />
-                  </div>
-                  <div>
-                    <label className="block text-sm font-medium text-gray-700 mb-1">
-                      Terms & Conditions
-                    </label>
-                    <textarea
-                      className="input min-h-[80px]"
-                      value={formData.terms}
-                      onChange={(e) => setFormData({ ...formData, terms: e.target.value })}
-                      placeholder="Terms and conditions..."
-                    />
-                  </div>
-                </div>
-
-                <div className="space-y-4">
-                  <div className="bg-gray-50 p-4 rounded-lg">
-                    <div className="space-y-2">
-                      <div className="flex justify-between">
-                        <span>Subtotal:</span>
-                        <span>${subtotal.toFixed(2)}</span>
-                      </div>
-                      
-                      <div className="flex justify-between items-center">
-                        <span>Discount:</span>
-                        <div className="flex items-center space-x-2">
-                          <select
-                            className="input w-24"
-                            value={formData.discount_type}
-                            onChange={(e) => setFormData({ ...formData, discount_type: e.target.value as 'percentage' | 'fixed' })}
-                          >
-                            <option value="fixed">$</option>
-                            <option value="percentage">%</option>
-                          </select>
-                          <input
-                            type="number"
-                            step="0.01"
-                            className="input w-24"
-                            value={formData.discount_value}
-                            onChange={(e) => setFormData({ ...formData, discount_value: parseFloat(e.target.value) || 0 })}
-                          />
-<<<<<<< HEAD
-                          <span className="w-20 text-right">${Number(discountAmount || 0).toFixed(2)}
-                          </span>
-=======
-                          <span className="w-20 text-right">${discountAmount.toFixed(2)}</span>
->>>>>>> e9fb61d3
-                        </div>
-                      </div>
-                      
-                      <div className="flex justify-between">
-                        <span>Tax:</span>
-<<<<<<< HEAD
-                        <span>${Number(totalTax || 0).toFixed(2)}</span>
-=======
-                        <span>${totalTax.toFixed(2)}</span>
->>>>>>> e9fb61d3
-                      </div>
-                      
-                      <div className="flex justify-between font-bold text-lg border-t pt-2">
-                        <span>Total:</span>
-<<<<<<< HEAD
-                        <span>${Number(total || 0).toFixed(2)}</span>
-=======
-                        <span>${total.toFixed(2)}</span>
->>>>>>> e9fb61d3
-                      </div>
-                    </div>
-                  </div>
-                </div>
-              </div>
-
-              {/* Submit Buttons */}
-              <div className="flex justify-end space-x-3 pt-4">
-                <button
-                  type="button"
-                  onClick={() => {
-                    setShowModal(false);
-                    resetForm();
-                  }}
-                  className="btn btn-secondary btn-md"
-                >
-                  Cancel
-                </button>
-                <button
-                  type="submit"
-                  disabled={loading}
-                  className="btn btn-primary btn-md"
-                >
-                  {loading ? 'Saving...' : editingEstimate ? 'Update Estimate' : 'Create Estimate'}
-                </button>
-              </div>
-            </form>
-          </div>
-        </div>
-      )}
+      
     </div>
   );
 }